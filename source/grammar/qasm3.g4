/***** ANTLRv4  grammar for OpenQASM3.0. *****/

grammar qasm3;

/**** Parser grammar ****/

program
    : header (globalStatement | statement)*
    ;

header
    : version? include*
    ;

version
    : 'OPENQASM' ( Integer | RealNumber ) SEMICOLON
    ;

include
    : 'include' StringLiteral SEMICOLON
    ;

globalStatement
    : subroutineDefinition
    | kernelDeclaration
    | quantumGateDefinition
    | calibration
    | quantumDeclarationStatement  // qubits are declared globally
    | pragma
    ;

statement
    : expressionStatement
    | assignmentStatement
    | classicalDeclarationStatement
    | branchingStatement
    | loopStatement
    | endStatement
    | aliasStatement
    | quantumStatement
    ;

quantumDeclarationStatement : quantumDeclaration SEMICOLON ;

classicalDeclarationStatement
    : ( classicalDeclaration | constantDeclaration ) SEMICOLON
    ;

classicalAssignment
    : Identifier designator? ( assignmentOperator expression )?
    ;

assignmentStatement : ( classicalAssignment | quantumMeasurementAssignment ) SEMICOLON ;

returnSignature
    : ARROW classicalType
    ;

/*** Types and Casting ***/

designator
    : LBRACKET expression RBRACKET
    ;

doubleDesignator
    : LBRACKET expression COMMA expression RBRACKET
    ;

identifierList
    : ( Identifier COMMA )* Identifier
    ;

/** Quantum Types **/
quantumDeclaration
    : 'qreg' Identifier designator? | 'qubit' designator? Identifier
    ;

quantumArgument
    : 'qreg' Identifier designator? | 'qubit' designator? Identifier
    ;

quantumArgumentList
    : ( quantumArgument COMMA )* quantumArgument
    ;

/** Classical Types **/
bitType
    : 'bit'
    | 'creg'
    ;

singleDesignatorType
    : 'int'
    | 'uint'
    | 'float'
    | 'angle'
    | 'complex'
    ;

doubleDesignatorType
    : 'fixed'
    ;

noDesignatorType
    : 'bool'
    | timingType
    ;

classicalType
    : singleDesignatorType designator
    | doubleDesignatorType doubleDesignator
    | noDesignatorType
    | bitType designator?
    ;

constantDeclaration
    : 'const' Identifier equalsExpression?
    ;

// if multiple variables declared at once, either none are assigned or all are assigned
// prevents ambiguity w/ qubit arguments in subroutine calls
singleDesignatorDeclaration
    : singleDesignatorType designator Identifier equalsExpression?
    ;

doubleDesignatorDeclaration
    : doubleDesignatorType doubleDesignator Identifier equalsExpression?
    ;

noDesignatorDeclaration
    : noDesignatorType Identifier equalsExpression?
    ;

bitDeclaration
    : ( 'creg' Identifier designator? | 'bit' designator? Identifier ) equalsExpression?
    ;

classicalDeclaration
    : singleDesignatorDeclaration
    | doubleDesignatorDeclaration
    | noDesignatorDeclaration
    | bitDeclaration
    ;

classicalTypeList
    : ( classicalType COMMA )* classicalType
    ;

classicalArgument
    :
    (
        singleDesignatorType designator |
        doubleDesignatorType doubleDesignator |
        noDesignatorType
    ) Identifier
    | 'creg' Identifier designator?
    | 'bit' designator? Identifier
    ;

classicalArgumentList
    : ( classicalArgument COMMA )* classicalArgument
    ;

/** Aliasing **/
aliasStatement
    : 'let' Identifier EQUALS indexIdentifier SEMICOLON
    ;

/** Register Concatenation and Slicing **/

indexIdentifier
    : Identifier rangeDefinition
    | Identifier ( LBRACKET expressionList RBRACKET )?
    | indexIdentifier '||' indexIdentifier
    ;

indexIdentifierList
    : ( indexIdentifier COMMA )* indexIdentifier
    ;

rangeDefinition
    : LBRACKET expression? COLON expression? ( COLON expression )? RBRACKET
    ;

/*** Gates and Built-in Quantum Instructions ***/

quantumGateDefinition
    : 'gate' quantumGateSignature quantumBlock
    ;

quantumGateSignature
    : quantumGateName ( LPAREN identifierList? RPAREN )? identifierList
    ;

quantumGateName
    : 'U'
    | 'CX'
    | Identifier
    ;

quantumBlock
    : LBRACE ( quantumStatement | quantumLoop )* RBRACE
    ;

// loops containing only quantum statements allowed in gates
quantumLoop
    : loopSignature quantumLoopBlock
    ;

quantumLoopBlock
    : quantumStatement
    | LBRACE quantumStatement* RBRACE
    ;

quantumStatement
    : quantumInstruction SEMICOLON
    | timingStatement
    ;

quantumInstruction
    : quantumGateCall
    | quantumPhase
    | quantumMeasurement
    | quantumReset
    | quantumBarrier
    ;

quantumPhase
    : 'gphase' LPAREN expression RPAREN
    ;

quantumReset
    : 'reset' indexIdentifierList
    ;

quantumMeasurement
    : 'measure' indexIdentifierList
    ;

quantumMeasurementAssignment
    : quantumMeasurement ( ARROW indexIdentifierList)?
    | indexIdentifierList EQUALS quantumMeasurement
    ;

quantumBarrier
    : 'barrier' indexIdentifierList
    ;

quantumGateModifier
    : ( 'inv' | 'pow' LPAREN expression RPAREN | 'ctrl' ) '@'
    ;

quantumGateCall
    : quantumGateModifier* quantumGateName ( LPAREN expressionList? RPAREN )? indexIdentifierList
    ;

/*** Classical Instructions ***/

unaryOperator
    : '~' | '!' | '-'
    ;

comparisonOperator
    : '>'
    | '<'
    | '>='
    | '<='
    ;

equalityOperator
    : '=='
    | '!='
    ;

logicalOperator
    : '&&'
    | '||'
    ;

expressionStatement
    : expression SEMICOLON
    ;

expression
    // include terminator/unary as base cases to simplify parsing
    : expressionTerminator
    | unaryExpression
    // expression hierarchy
    | logicalAndExpression
    | expression '||' logicalAndExpression
    ;

/**  Expression hierarchy for non-terminators. Adapted from ANTLR4 C
  *  grammar: https://github.com/antlr/grammars-v4/blob/master/c/C.g4
  * Order (first to last evaluation):
    Terminator (including Parens),
    Unary Op,
    Multiplicative
    Additive
    Bit Shift
    Comparison
    Equality
    Bit And
    Exlusive Or (xOr)
    Bit Or
    Logical And
    Logical Or
**/

logicalAndExpression
    : bitOrExpression
    | logicalAndExpression '&&' bitOrExpression
    ;

bitOrExpression
    : xOrExpression
    | bitOrExpression '|' xOrExpression
    ;

xOrExpression
    : bitAndExpression
    | xOrExpression '^' bitAndExpression
    ;

bitAndExpression
    : equalityExpression
    | bitAndExpression '&' equalityExpression
    ;

equalityExpression
    : comparisonExpression
    | equalityExpression equalityOperator comparisonExpression
    ;

comparisonExpression
    : bitShiftExpression
    | comparisonExpression comparisonOperator bitShiftExpression
    ;

bitShiftExpression
    : additiveExpression
    | bitShiftExpression ( '<<' | '>>' ) additiveExpression
    ;

additiveExpression
    : multiplicativeExpression
    | additiveExpression ( PLUS | MINUS ) multiplicativeExpression
    ;

multiplicativeExpression
    // base case either terminator or unary
    : expressionTerminator
    | unaryExpression
    | multiplicativeExpression ( MUL | DIV | MOD ) ( expressionTerminator | unaryExpression )
    ;

unaryExpression
    : unaryOperator expressionTerminator
    ;

expressionTerminator
    : Constant
    | Integer
    | RealNumber
<<<<<<< HEAD
    | ImagNumber
=======
    | booleanLiteral
>>>>>>> 89e93e7f
    | Identifier
    | StringLiteral
    | builtInCall
    | kernelCall
    | subroutineCall
    | timingTerminator
    | LPAREN expression RPAREN
    | expressionTerminator LBRACKET expression RBRACKET
    | expressionTerminator incrementor
    ;
/** End expression hierarchy **/

booleanLiteral
    : 'true' | 'false'
    ;

incrementor
    : '++'
    | '--'
    ;

builtInCall
    : ( builtInMath | castOperator ) LPAREN expressionList RPAREN
    ;

builtInMath
    : 'sin' | 'cos' | 'tan' | 'exp' | 'ln' | 'sqrt' | 'rotl' | 'rotr' | 'popcount' | 'lengthof'
    ;

castOperator
    : classicalType
    ;

expressionList
    : ( expression COMMA )* expression
    ;

equalsExpression
    : EQUALS expression
    ;

assignmentOperator
    : EQUALS
    | '+=' | '-=' | '*=' | '/=' | '&=' | '|=' | '~=' | '^=' | '<<=' | '>>='
    ;

setDeclaration
    : LBRACE expressionList RBRACE
    | rangeDefinition
    | Identifier
    ;

programBlock
    : statement | controlDirective
    | LBRACE ( statement | controlDirective )* RBRACE
    ;

branchingStatement
    : 'if' LPAREN expression RPAREN programBlock ( 'else' programBlock )?
    ;

loopSignature
    : 'for' Identifier 'in' setDeclaration
    | 'while' LPAREN expression RPAREN
    ;

loopStatement: loopSignature programBlock ;

endStatement
    : 'end' SEMICOLON
    ;

returnStatement
    : 'return' ( expression | quantumMeasurement )? SEMICOLON;

controlDirective
    : ('break' | 'continue') SEMICOLON
    | endStatement
    | returnStatement
    ;

kernelDeclaration
    : 'kernel' Identifier ( LPAREN classicalTypeList? RPAREN )? returnSignature? SEMICOLON
    ;

// if have kernel w/ out args, is ambiguous; may get matched as identifier
kernelCall
    : Identifier LPAREN expressionList? RPAREN
    ;

/*** Subroutines ***/

subroutineDefinition
    : 'def' Identifier ( LPAREN classicalArgumentList? RPAREN )? quantumArgumentList?
    returnSignature? subroutineBlock
    ;

subroutineBlock
    : LBRACE statement* returnStatement? RBRACE
    ;

// if have subroutine w/ out args, is ambiguous; may get matched as identifier
subroutineCall
    : Identifier ( LPAREN expressionList? RPAREN )? indexIdentifierList
    ;

/*** Directives ***/

pragma
    : '#pragma' LBRACE statement* RBRACE  // match any valid openqasm statement
    ;

/*** Circuit Timing ***/

timingType
    : 'length'
    | StretchN
    ;

timingBox
    : 'boxas' Identifier quantumBlock
    | 'boxto' TimingLiteral quantumBlock
    ;

timingTerminator
    : timingIdentifier | 'stretchinf'
    ;

timingIdentifier
    : TimingLiteral
    | 'lengthof' LPAREN ( Identifier | quantumBlock ) RPAREN
    ;

timingInstructionName
    : 'delay'
    | 'rotary'
    ;

timingInstruction
    : timingInstructionName ( LPAREN expressionList? RPAREN )? designator indexIdentifierList
    ;

timingStatement
    : timingInstruction SEMICOLON
    | timingBox
    ;

/*** Pulse Level Descriptions of Gates and Measurement ***/
// TODO: Update when pulse grammar is formalized

calibration
    : calibrationGrammarDeclaration
    | calibrationDefinition
    ;

calibrationGrammarDeclaration
    : 'defcalgrammar' calibrationGrammar SEMICOLON
    ;

calibrationDefinition
    : 'defcal' Identifier
    ( LPAREN calibrationArgumentList? RPAREN )? identifierList
    returnSignature? LBRACE .*? RBRACE  // for now, match anything inside body
    ;

calibrationGrammar
    : '"openpulse"' | StringLiteral  // currently: pulse grammar string can be anything
    ;

calibrationArgumentList
    : classicalArgumentList | expressionList
    ;

/**** Lexer grammar ****/

LBRACKET : '[' ;
RBRACKET : ']' ;

LBRACE : '{' ;
RBRACE : '}' ;

LPAREN : '(' ;
RPAREN : ')' ;

COLON: ':' ;
SEMICOLON : ';' ;

DOT : '.' ;
COMMA : ',' ;

EQUALS : '=' ;
ARROW : '->' ;

PLUS : '+';
MINUS : '-' ;
MUL : '*';
DIV : '/';
MOD : '%';

IMAG: 'im';
ImagNumber : ( Integer | RealNumber ) IMAG ;

Constant : ( 'pi' | 'π' | 'tau' | '𝜏' | 'euler' | 'ℇ' );

Whitespace : [ \t]+ -> skip ;
Newline : [\r\n]+ -> skip ;

fragment Digit : [0-9] ;
Integer : Digit+ ;

fragment ValidUnicode : [\p{Lu}\p{Ll}\p{Lt}\p{Lm}\p{Lo}\p{Nl}] ; // valid unicode chars
fragment Letter : [A-Za-z] ;
fragment FirstIdCharacter : '_' | '$' | ValidUnicode | Letter ;
fragment GeneralIdCharacter : FirstIdCharacter | Integer;

StretchN : 'stretch' Digit* ;
Identifier : FirstIdCharacter GeneralIdCharacter* ;

fragment SciNotation : [eE] ;
fragment PlusMinus : PLUS | MINUS ;
fragment Float : Digit+ DOT Digit* ;
RealNumber : (Integer | Float ) (SciNotation PlusMinus? Integer )? ;

fragment TimeUnit : 'dt' | 'ns' | 'us' | 'µs' | 'ms' | 's' ;
// represents explicit time value in SI or backend units
TimingLiteral : (Integer | RealNumber ) TimeUnit ;

// allow ``"str"`` and ``'str'``
StringLiteral
    : '"' ~["\r\t\n]+? '"'
    | '\'' ~['\r\t\n]+? '\''
    ;

// skip comments
LineComment : '//' ~[\r\n]* -> skip;
BlockComment : '/*' .*? '*/' -> skip;<|MERGE_RESOLUTION|>--- conflicted
+++ resolved
@@ -362,11 +362,8 @@
     : Constant
     | Integer
     | RealNumber
-<<<<<<< HEAD
     | ImagNumber
-=======
     | booleanLiteral
->>>>>>> 89e93e7f
     | Identifier
     | StringLiteral
     | builtInCall
